--- conflicted
+++ resolved
@@ -126,10 +126,7 @@
 {
 	con_t::iterator si;
 	con_t::iterator ti;
-<<<<<<< HEAD
-=======
 
->>>>>>> 9895a129
 	it = m_Map.end();
 
 	unsigned int level = 0;
